// // 환경에 따른 API URL 설정
// const API_BASE_URL = process.env.NODE_ENV === 'production' 
//   ? '/api/spring'  // Docker 환경에서는 nginx 프록시 경로
//   : 'http://localhost:8080/api/v1';  // 개발 환경에서는 직접 접근

interface InterviewSchedule {
  interviewDate: number[];
  timeRange: string;
  roomName: string;
  interviewers: string[];
  interviewees: string[];
}

interface ScheduleResponse {
  schedules: InterviewSchedule[];
  message: string;
}

export const getInterviewSchedules = async (date: string): Promise<ScheduleResponse> => {
  try {
<<<<<<< HEAD
    const response = await fetch('http://sk-axis-springboot:8080/api/v1/interviews/all', {
=======
    // 수정: schedule/all 엔드포인트 사용
    const response = await fetch('http://sk-axis-springboot:8080/api/v1/interviews/schedule/all', {
>>>>>>> a59ea551
      method: 'GET',
      headers: {
        'Content-Type': 'application/json'
      },
      body: JSON.stringify({ date })
    });

    return response.json();
  } catch (error) {
    console.error('면접 일정 조회 중 오류 발생:', error);
    throw error;
  }
};
<|MERGE_RESOLUTION|>--- conflicted
+++ resolved
@@ -18,12 +18,8 @@
 
 export const getInterviewSchedules = async (date: string): Promise<ScheduleResponse> => {
   try {
-<<<<<<< HEAD
-    const response = await fetch('http://sk-axis-springboot:8080/api/v1/interviews/all', {
-=======
     // 수정: schedule/all 엔드포인트 사용
     const response = await fetch('http://sk-axis-springboot:8080/api/v1/interviews/schedule/all', {
->>>>>>> a59ea551
       method: 'GET',
       headers: {
         'Content-Type': 'application/json'
