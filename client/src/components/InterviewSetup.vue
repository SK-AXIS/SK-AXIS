--- conflicted
+++ resolved
@@ -13,45 +13,10 @@
           <span class="text-red-600">SK</span><span class="text-orange-500">AXIS</span>
         </h1>
       </div>
-<<<<<<< HEAD
-      
-      <!-- 면접관 환영 문구 추가 -->
-      <div class="text-center mb-8">
-        <h2 class="text-2xl font-bold mb-2 text-gray-800">AI 면접 시스템</h2>
-        <div class="mt-4 p-6 bg-gradient-to-r from-red-50 to-orange-50 rounded-xl shadow-lg border-2 border-red-100">
-          <div class="flex items-center gap-4 mb-4">
-            <div class="w-12 h-12 bg-gradient-to-br from-red-600 to-orange-500 rounded-full flex items-center justify-center shadow-md">
-              <i class="fas fa-user text-lg text-white"></i>
-            </div>
-            <div class="flex-1">
-              <h3 class="text-xl font-bold mb-1 tracking-wide">
-                <span class="bg-gradient-to-r from-red-600 to-orange-500 bg-clip-text text-transparent">
-                  {{ userDisplayName }}님 환영합니다
-                </span>
-              </h3>
-            </div>
-          </div>
-          <div class="text-center">
-            <p class="text-gray-800 text-lg font-medium tracking-wide">
-              오늘도 <span class="font-bold text-red-600">SK</span><span class="font-bold text-orange-500">AXIS</span>와 함께
-              <br class="hidden sm:block">
-              좋은 인재를 찾아보세요
-              <i class="fas fa-star text-yellow-400 ml-2 animate-pulse"></i>
-            </p>
-          </div>
-        </div>
-      </div>
-      
-      <div class="text-center mb-6">
-        <p class="text-gray-600">면접 호실과 시간을 선택해주세요</p>
-      </div>
-      
-=======
       <div class="text-center mb-6">
         <h2 class="text-2xl font-bold mb-2 text-gray-800">AI 면접 시스템</h2>
         <p class="text-gray-600">면접 호실과 시간을 선택해주세요</p>
       </div>
->>>>>>> 43f9fc66
       <!-- 날짜 선택 부분 -->
       <div class="mb-4">
         <label class="block text-sm font-medium text-gray-700 mb-1">면접 날짜</label>
@@ -121,36 +86,6 @@
             </tbody>
           </table>
         </div>
-<<<<<<< HEAD
-      </div>
-      <!-- 버튼 영역을 flex로 배치 -->
-      <div class="flex gap-4">
-        <button 
-          @click="logout"
-          class="px-6 py-3 text-gray-600 hover:text-gray-800 transition-colors cursor-pointer flex items-center gap-2 border border-gray-300 rounded-md hover:bg-gray-50"
-        >
-          <i class="fas fa-sign-out-alt"></i>
-          로그아웃
-        </button>
-        <button
-          class="flex-1 bg-red-600 text-white py-3 rounded-md font-medium hover:bg-red-700 transition-colors !rounded-button whitespace-nowrap cursor-pointer"
-          :disabled="!canProceed"
-          :class="{
-            'opacity-50 cursor-not-allowed': !canProceed,
-            'bg-gray-400': !isToday
-          }"
-          @click="onStartInterview"
-        >
-          {{ isToday ? '면접 시작하기' : '오늘 날짜의 면접만 시작할 수 있습니다' }}
-        </button>
-      </div>
-      <div class="mt-6 text-center text-xs text-gray-500">
-        <p>© 2025 SK AXIS. All rights reserved.</p>
-        <p>2025년 6월 16일 최신 기준</p>
-      </div>
-    </div>
-    
-=======
       </div>
       <button
         class="w-full bg-red-600 text-white py-3 rounded-md font-medium hover:bg-red-700 transition-colors !rounded-button whitespace-nowrap cursor-pointer"
@@ -168,7 +103,6 @@
         <p>2025년 5월 29일 최신 기준</p>
       </div>
     </div>
->>>>>>> 43f9fc66
     <!-- Admin Login Modal -->
     <AdminLoginModal 
       v-if="showAdminLogin"
@@ -185,8 +119,6 @@
 import AdminLoginModal from './AdminLoginModal.vue';
 import { getInterviewSchedules } from '../services/interviewService';
 
-<<<<<<< HEAD
-=======
 // Props 인터페이스와 선언 제거 (더 이상 사용하지 않음)
 // interface Props {
 //   rooms: Room[];
@@ -200,7 +132,6 @@
 //   people: () => []
 // });
 
->>>>>>> 43f9fc66
 const router = useRouter();
 
 const selectedRoom = ref<string>('');
@@ -213,112 +144,6 @@
 const showAdminLogin = ref(false);
 const selectedSchedule = ref<any>(null);
 
-<<<<<<< HEAD
-// 로그인한 사용자 이름을 가져오는 computed 속성
-const userDisplayName = computed(() => {
-  return localStorage.getItem('userDisplayName') || '면접관';
-});
-
-// API 데이터에서 동적으로 rooms 생성
-const rooms = computed(() => {
-  if (!schedules.value || !Array.isArray(schedules.value)) {
-    return [];
-  }
-  const uniqueRooms = new Set(schedules.value.map(schedule => schedule.roomName));
-  return Array.from(uniqueRooms).map((roomName, index) => ({
-    id: `room${index + 1}`,
-    name: roomName
-  }));
-});
-
-// 오늘 날짜와 선택된 날짜가 일치하는지 확인하는 computed 속성
-const isToday = computed(() => {
-  const today = new Date().toISOString().split('T')[0];
-  return selectedDate.value === today;
-});
-
-// selectedRoom, selectedTimeSlot, isToday가 모두 true일 때만 canProceed가 true가 되도록 변경
-const canProceed = computed(() => {
-  return selectedRoom.value && 
-         selectedTimeSlot.value && 
-         isToday.value && 
-         selectedSchedule.value;
-});
-
-// props.rooms 대신 rooms.value 사용
-const filteredSchedules = computed(() => {
-  if (!schedules.value || !Array.isArray(schedules.value)) {
-    return [];
-  }
-  return schedules.value.filter(schedule => 
-    schedule.roomName === rooms.value.find(r => r.id === selectedRoom.value)?.name
-  );
-});
-
-const toggleRoomDropdown = () => { showRoomDropdown.value = !showRoomDropdown.value; };
-const selectRoom = (roomId: string) => {
-  selectedRoom.value = roomId;
-  selectedTimeSlot.value = '';
-  showRoomDropdown.value = false;
-};
-
-const fetchSchedules = async () => {
-  if (!selectedDate.value) return;
-  
-  loading.value = true;
-  error.value = null;
-  
-  try {
-    const response = await getInterviewSchedules(selectedDate.value);
-    console.log('API Response:', response);
-    schedules.value = response.schedules || [];
-  } catch (err) {
-    error.value = '면접 일정을 불러오는데 실패했습니다.';
-    console.error(err);
-    schedules.value = []; // 에러 시 빈 배열로 초기화
-  } finally {
-    loading.value = false;
-  }
-};
-
-const selectTimeSlot = (schedule: any) => {
-  selectedSchedule.value = schedule;
-  selectedTimeSlot.value = schedule.timeRange;
-};
-
-// 날짜가 변경될 때마다 일정을 다시 불러옵니다
-watch(selectedDate, () => {
-  fetchSchedules();
-});
-
-const onStartInterview = () => {
-  if (!canProceed.value || !selectedSchedule.value) return;
-  
-  // 면접 일정에서 지원자 정보 추출
-  const candidateIds: number[] = [];
-  const candidateNames: string[] = [];
-  
-  // API 응답에서 해당 스케줄의 지원자 정보 찾기
-  const scheduleData = schedules.value.find(schedule => 
-    schedule.roomName === selectedSchedule.value.roomName &&
-    schedule.timeRange === selectedSchedule.value.timeRange
-  );
-  
-  if (scheduleData && scheduleData.interviewees) {
-    scheduleData.interviewees.forEach((interviewee: { name: string; id: number }) => {
-      candidateNames.push(interviewee.name);
-      candidateIds.push(interviewee.id);
-    });
-  }
-  
-  // candidateIds가 비어있지 않은지 확인
-  if (candidateIds.length === 0) {
-    console.error('지원자 정보를 찾을 수 없습니다.');
-    alert('지원자 정보를 불러오는 중 오류가 발생했습니다. 다시 시도해주세요.');
-    return;
-  }
-  
-=======
 // API 데이터에서 동적으로 rooms 생성
 const rooms = computed(() => {
   const uniqueRooms = new Set(schedules.value.map(schedule => schedule.roomName));
@@ -386,7 +211,6 @@
 const onStartInterview = () => {
   if (!canProceed.value || !selectedSchedule.value) return;
   
->>>>>>> 43f9fc66
   router.push({
     name: 'interview',
     query: {
@@ -394,14 +218,8 @@
       date: selectedDate.value,
       timeRange: selectedSchedule.value.timeRange,
       interviewers: selectedSchedule.value.interviewers.join(', '),
-<<<<<<< HEAD
-      interviewerIds: JSON.stringify(selectedSchedule.value.interviewerIds || []),
-      candidates: JSON.stringify(candidateNames),
-      candidateIds: JSON.stringify(candidateIds)
-=======
       candidates: JSON.stringify(selectedSchedule.value.interviewees),
       candidateIds: JSON.stringify(selectedSchedule.value.interviewees)
->>>>>>> 43f9fc66
     }
   });
 };
@@ -411,15 +229,6 @@
   router.push('/admin');
 };
 
-<<<<<<< HEAD
-// 로그아웃 함수 추가
-const logout = () => {
-  // 메인 로그인 페이지로 이동
-  router.push('/');
-};
-
-=======
->>>>>>> 43f9fc66
 onMounted(() => {
   fetchSchedules();
   document.addEventListener('click', (event) => {
