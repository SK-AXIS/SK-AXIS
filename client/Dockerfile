FROM --platform=linux/amd64 node:16-alpine as build

WORKDIR /app

# 의존성 파일 복사 및 설치
COPY package*.json ./
RUN npm install

# Tailwind CSS 및 추가 패키지 설치
<<<<<<< HEAD
RUN npm install -D tailwindcss@latest postcss@latest autoprefixer@latest @tailwindcss/postcss
=======
RUN npm install -D tailwindcss@latest postcss@latest autoprefixer@latest
>>>>>>> 1f141592
RUN npm install @mediapipe/pose @mediapipe/camera_utils @mediapipe/drawing_utils @mediapipe/tasks-vision
RUN npm install axios vue-router@4 pinia@latest chart.js vue-chartjs

# 소스 코드 복사 및 빌드
COPY . .
RUN npm run build

# 실행 이미지 생성
FROM --platform=linux/amd64 nginx:stable-alpine

# Nginx 설정 복사
COPY --from=build /app/dist /usr/share/nginx/html
COPY nginx.conf /etc/nginx/conf.d/default.conf

# 추가 파일 디렉토리 생성
RUN mkdir -p /usr/share/nginx/html/assets
RUN mkdir -p /usr/share/nginx/html/downloads

# 환경 변수 설정
ENV API_URL="/api"
ENV WS_URL="/ws"

# 포트 노출
EXPOSE 80

# Nginx 실행
CMD ["nginx", "-g", "daemon off;"]<|MERGE_RESOLUTION|>--- conflicted
+++ resolved
@@ -7,11 +7,7 @@
 RUN npm install
 
 # Tailwind CSS 및 추가 패키지 설치
-<<<<<<< HEAD
-RUN npm install -D tailwindcss@latest postcss@latest autoprefixer@latest @tailwindcss/postcss
-=======
 RUN npm install -D tailwindcss@latest postcss@latest autoprefixer@latest
->>>>>>> 1f141592
 RUN npm install @mediapipe/pose @mediapipe/camera_utils @mediapipe/drawing_utils @mediapipe/tasks-vision
 RUN npm install axios vue-router@4 pinia@latest chart.js vue-chartjs
 
