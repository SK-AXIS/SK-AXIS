--- conflicted
+++ resolved
@@ -11,15 +11,8 @@
   },
   "dependencies": {
     "@fortawesome/fontawesome-free": "^6.4.2",
-<<<<<<< HEAD
-    "@mediapipe/tasks-vision": "^0.10.22-rc.20250304",
-    "autoprefixer": "^10.4.15",
-    "axios": "^1.10.0",
-    "echarts": "^5.6.0",
-=======
     "autoprefixer": "^10.4.15",
     "echarts": "^5.4.3",
->>>>>>> 445b1f0e
     "face-api.js": "^0.22.2",
     "postcss": "^8.4.28",
     "tailwindcss": "^3.3.3",
@@ -27,10 +20,6 @@
     "vue-router": "^4.2.4"
   },
   "devDependencies": {
-<<<<<<< HEAD
-    "@tailwindcss/postcss": "^4.1.10",
-=======
->>>>>>> 445b1f0e
     "@types/node": "^20.5.7",
     "@vitejs/plugin-vue": "^4.3.4",
     "@vue/eslint-config-typescript": "^12.0.0",
