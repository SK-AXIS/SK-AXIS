package com.example.skaxis.interview.service;

import com.example.skaxis.interview.dto.InterviewScheduleItemDto;
import com.example.skaxis.interview.dto.InterviewScheduleResponseDto;
import com.example.skaxis.interview.dto.SimpleInterviewScheduleResponseDto;
import com.example.skaxis.interview.dto.interviewee.IntervieweeListResponseDto;
import com.example.skaxis.interview.dto.interviewee.IntervieweeResponseDto;
import com.example.skaxis.interview.model.Interview;
import com.example.skaxis.interview.model.Interviewee;
import com.example.skaxis.interview.repository.IntervieweeRepository;
import com.example.skaxis.interview.model.InterviewInterviewee;
import com.example.skaxis.interview.repository.InterviewIntervieweeRepository;
import com.example.skaxis.interview.dto.common.PersonDto;
import com.example.skaxis.interview.dto.common.RoomDto;
import com.example.skaxis.interview.dto.common.TimeSlotDto;
import com.example.skaxis.user.repository.UserRepository;
import lombok.RequiredArgsConstructor;
import lombok.extern.slf4j.Slf4j;
import org.springframework.stereotype.Service;

import java.time.LocalDate;
import java.time.LocalDateTime;
import java.time.format.DateTimeFormatter;
import java.util.*;
import java.util.stream.Collectors;

@Service
@RequiredArgsConstructor
@Slf4j
public class IntervieweeService {

    private final IntervieweeRepository intervieweeRepository;
    private final InterviewService interviewService; // 의존성 주입으로 중복 제거
    private final InterviewIntervieweeRepository interviewIntervieweeRepository;

    // 기본 CRUD 작업 (중복 제거된 버전)
    public List<Interviewee> getAllInterviewees() {
        return intervieweeRepository.findAll();
    }

    public Interviewee findById(Long id) {
        return intervieweeRepository.findById(id)
            .orElseThrow(() -> new RuntimeException("Interviewee not found with ID: " + id));
    }

    public Interviewee findByName(String name) {
        return intervieweeRepository.findByName(name)
            .orElseThrow(() -> new RuntimeException("Interviewee not found with name: " + name));
    }

    public Interviewee saveInterviewee(Interviewee interviewee) {
        return intervieweeRepository.save(interviewee);
    }

    public Interviewee createInterviewee(String name, String applicantCode) {
        // applicantCode 필드 추가
        Interviewee interviewee = Interviewee.builder()
                .name(name)
                .applicantCode(applicantCode)
                .createdAt(LocalDateTime.now())
                .build();
        return intervieweeRepository.save(interviewee);
    }

    public void deleteInterviewee(Long id) {
        if (!intervieweeRepository.existsById(id)) {
            throw new RuntimeException("Interviewee not found with ID: " + id);
        }
        intervieweeRepository.deleteById(id);
    }

    // 면접 일정 관련 기능들 (InterviewService와 협력)
    public InterviewScheduleResponseDto getInterviewScheduleByDate(LocalDate date) {
        try {
            // InterviewService를 통해 해당 날짜의 면접 일정 조회
            List<Interview> interviews = interviewService.findInterviewsByDate(date);
<<<<<<< HEAD
=======
            
>>>>>>> f3b0ca99
            // 해당 날짜의 면접에 참여하는 면접 대상자들을 Interview를 통해 조회
            List<Interviewee> interviewees = new ArrayList<>();
            for (Interview interview : interviews) {
                List<InterviewInterviewee> interviewInterviewees =
                    interviewIntervieweeRepository.findByInterviewId(interview.getInterviewId());

                for (InterviewInterviewee ii : interviewInterviewees) {
                    Interviewee interviewee = intervieweeRepository.findById(ii.getIntervieweeId())
                        .orElse(null);
                    if (interviewee != null && !interviewees.contains(interviewee)) {
                        interviewees.add(interviewee);
                    }
                }
            }
<<<<<<< HEAD
=======
            
>>>>>>> f3b0ca99
            // 데이터베이스에서 해당 날짜의 면접실 정보 동적 생성
            // InterviewService를 통해 조회
            List<String> roomIds = interviewService.findDistinctRoomIdsByDate(date);
            List<RoomDto> rooms = roomIds.stream()
                .map(roomId -> new RoomDto(roomId, "면접실 " + roomId))
                .collect(Collectors.toList());
            
            // 면접실이 없는 경우 기본 면접실 제공
            if (rooms.isEmpty()) {
                List<String> allRoomIds = interviewService.findDistinctRoomIds();
                rooms = allRoomIds.stream()
                    .map(roomId -> new RoomDto(roomId, "면접실 " + roomId))
                    .collect(Collectors.toList());
            }
            
            // 시간대별 면접 정보 생성
            List<TimeSlotDto> timeSlots = createTimeSlots(interviews, interviewees);
            
            // 사람 정보 생성 (면접관 + 지원자)
            List<PersonDto> people = createPeople(interviews, interviewees);
            
            return new InterviewScheduleResponseDto(rooms, timeSlots, people, "면접 일정이 성공적으로 조회되었습니다.");
            
        } catch (Exception e) {
            log.error("면접 일정 조회 중 오류 발생: {}", e.getMessage(), e);
            return new InterviewScheduleResponseDto(new ArrayList<>(), new ArrayList<>(), new ArrayList<>(), 
                "면접 일정 조회 중 오류가 발생했습니다: " + e.getMessage());
        }
    }

    public SimpleInterviewScheduleResponseDto getSimpleInterviewScheduleByDate(LocalDate date) {
        try {
            // InterviewService를 통해 해당 날짜의 면접 일정 조회
            List<Interview> interviews = interviewService.findInterviewsByDate(date);
            
            List<InterviewScheduleItemDto> schedules = new ArrayList<>();
            
            for (Interview interview : interviews) {
                // 면접관 이름들 파싱 (Interview 엔티티의 interviewers 필드에서)
                List<String> interviewerNames = parseInterviewers(interview.getInterviewers());
                
                // 해당 면접의 지원자들 조회
                List<InterviewInterviewee> interviewInterviewees =
                    interviewIntervieweeRepository.findByInterviewId(interview.getInterviewId());
                String status = interview.getStatus().getDescription();

                List<String> interviewees = new ArrayList<>();
                for (InterviewInterviewee ii : interviewInterviewees) {
                    Interviewee interviewee = intervieweeRepository.findById(ii.getIntervieweeId())
                        .orElse(null);
                    if (interviewee != null && interviewee.getName() != null) {
                        interviewees.add(interviewee.getName());
                    }
                }
                
                // 시간 범위 포맷팅
                String timeRange = formatSimpleTimeRange(interview.getScheduledAt(), interview.getScheduledEndAt());
                
                InterviewScheduleItemDto scheduleItem = InterviewScheduleItemDto.builder()
                        .interviewDate(date)
                        .timeRange(timeRange)
                        .roomName(interview.getRoomNo())
                        .status(status)
                        .interviewers(interviewerNames)
                        .interviewees(interviewees)
                        .build();

                schedules.add(scheduleItem);
            }
            
            return SimpleInterviewScheduleResponseDto.builder()
                .schedules(schedules)
                .message("면접 일정이 성공적으로 조회되었습니다.")
                .build();
                
        } catch (Exception e) {
            log.error("면접 일정 조회 중 오류 발생: {}", e.getMessage(), e);
            return SimpleInterviewScheduleResponseDto.builder()
                .schedules(new ArrayList<>())
                .message("면접 일정 조회 중 오류가 발생했습니다: " + e.getMessage())
                .build();
        }
    }

    private List<TimeSlotDto> createTimeSlots(List<Interview> interviews, List<Interviewee> interviewees) {
        Map<String, TimeSlotDto> timeSlotMap = new HashMap<>();
<<<<<<< HEAD
=======
        
>>>>>>> f3b0ca99
        // 면접별로 시간대 생성
        for (Interview interview : interviews) {
            String timeRange = formatTimeRange(interview.getScheduledAt());
            String timeSlotId = "ts_" + interview.getInterviewId();
            
            // 해당 면접의 면접관들 (Interview 엔티티의 interviewers 필드에서 파싱)
            List<String> interviewerIds = parseInterviewers(interview.getInterviewers());
            
            // 해당 면접의 지원자들
            List<InterviewInterviewee> interviewInterviewees = 
                interviewIntervieweeRepository.findByInterviewId(interview.getInterviewId());
            List<String> candidateIds = new ArrayList<>();
            
            for (InterviewInterviewee ii : interviewInterviewees) {
                candidateIds.add("c" + ii.getIntervieweeId());
            }
            
            TimeSlotDto timeSlot = new TimeSlotDto(
                timeSlotId,
                interview.getRoomNo(),
                timeRange,
                interviewerIds.stream().map(name -> "i_" + name.hashCode()).collect(Collectors.toList()),
                candidateIds
            );
            
            timeSlotMap.put(timeSlotId, timeSlot);
        }
        
        return new ArrayList<>(timeSlotMap.values());
    }

    private List<PersonDto> createPeople(List<Interview> interviews, List<Interviewee> interviewees) {
        List<PersonDto> people = new ArrayList<>();
        
        // 지원자 정보 추가
        for (Interviewee interviewee : interviewees) {
            people.add(new PersonDto(
                "c" + interviewee.getIntervieweeId(),
                interviewee.getName() != null ? interviewee.getName() : "이름 없음",
                "candidate"
            ));
        }
        
        // 면접관 정보 추가 (Interview 엔티티의 interviewers 필드에서)
        for (Interview interview : interviews) {
            List<String> interviewerNames = parseInterviewers(interview.getInterviewers());
            for (String interviewerName : interviewerNames) {
                String interviewerId = "i_" + interviewerName.hashCode();
                // 중복 제거
                boolean exists = people.stream().anyMatch(p -> p.getId().equals(interviewerId));
                if (!exists) {
                    people.add(new PersonDto(interviewerId, interviewerName, "interviewer"));
                }
            }
        }
<<<<<<< HEAD
=======
        
>>>>>>> f3b0ca99
        return people;
    }

    private List<String> parseInterviewers(String interviewersString) {
        if (interviewersString == null || interviewersString.trim().isEmpty()) {
            return new ArrayList<>();
        }
        return Arrays.asList(interviewersString.split(",\\s*"));
    }

    private String formatTimeRange(LocalDateTime scheduledAt) {
        if (scheduledAt == null) return "시간 미정";
<<<<<<< HEAD
=======
        
>>>>>>> f3b0ca99
        DateTimeFormatter timeFormatter = DateTimeFormatter.ofPattern("HH:mm");
        String startTime = scheduledAt.format(timeFormatter);
        String endTime = scheduledAt.plusHours(1).format(timeFormatter); // 1시간 후를 종료 시간으로 가정
        return startTime + " - " + endTime;
    }

    private String formatSimpleTimeRange(LocalDateTime start, LocalDateTime end) {
        if (start == null) return "시간 미정";
        
        DateTimeFormatter timeFormatter = DateTimeFormatter.ofPattern("HH:mm");
        String startTime = start.format(timeFormatter);
        
        if (end != null) {
            String endTime = end.format(timeFormatter);
            return startTime + "~" + endTime;
        } else {
            return startTime + "~";
        }
    }

    public SimpleInterviewScheduleResponseDto getAllSimpleInterviewSchedules(String status) {
        try {
            // 모든 면접 일정 조회 (상태 필터링 포함)
            List<Interview> interviews;
            if (status != null && !status.trim().isEmpty()) {
                interviews = interviewService.findByStatusOrderByScheduledAt(Interview.InterviewStatus.valueOf(status));
            } else {
                interviews = interviewService.findAllOrderByScheduledAt();
            }
            
            
            List<InterviewScheduleItemDto> schedules = new ArrayList<>();
            
            for (Interview interview : interviews) {
                // 면접관 이름들 파싱
                List<String> interviewerNames = parseInterviewers(interview.getInterviewers());
                
                // 해당 면접의 지원자들 조회
                List<InterviewInterviewee> interviewInterviewees = 
                    interviewIntervieweeRepository.findByInterviewId(interview.getInterviewId());
                
                List<String> interviewees = new ArrayList<>();
                for (InterviewInterviewee ii : interviewInterviewees) {
                    Interviewee interviewee = intervieweeRepository.findById(ii.getIntervieweeId())
                        .orElse(null);
                    if (interviewee != null && interviewee.getName() != null) {
                        interviewees.add(interviewee.getName());
                    }
                }
                
                // 시간 범위 포맷팅
                String timeRange = formatSimpleTimeRange(interview.getScheduledAt(), interview.getScheduledEndAt());
                
                // 날짜 추출 (LocalDate)
                LocalDate interviewDate = interview.getScheduledAt().toLocalDate();
                
                InterviewScheduleItemDto scheduleItem = InterviewScheduleItemDto.builder()
                    .interviewDate(interviewDate)
                    .timeRange(timeRange)
                    .roomName(interview.getRoomNo())
                    .interviewers(interviewerNames)
                    .interviewees(interviewees)
                    .status(interview.getStatus().getDescription())
                    .build();
                
                schedules.add(scheduleItem);
            }
            
            return SimpleInterviewScheduleResponseDto.builder()
                .schedules(schedules)
                .message("전체 면접 일정을 성공적으로 조회했습니다.")
                .build();
                
        } catch (Exception e) {
            log.error("전체 면접 일정 조회 중 오류 발생: {}", e.getMessage(), e);
            return SimpleInterviewScheduleResponseDto.builder()
                .schedules(new ArrayList<>())
                .message("면접 일정 조회 중 오류가 발생했습니다: " + e.getMessage())
                .build();
        }
    }

    public IntervieweeListResponseDto getInterviewees(LocalDate date, String status, String position) {
        try {
            List<Interviewee> interviewees;

            if (date != null) {
                // 특정 날짜의 면접에 참여하는 면접자들 조회
                List<Interview> interviews = interviewService.findInterviewsByDate(date);
                Set<Long> intervieweeIds = new HashSet<>();

                for (Interview interview : interviews) {
                    // 상태 필터링
                    if (status != null && !status.isEmpty() &&
                        !interview.getStatus().getDescription().equalsIgnoreCase(status)) {
                        continue;
                    }

                    List<InterviewInterviewee> interviewInterviewees =
                        interviewIntervieweeRepository.findByInterviewId(interview.getInterviewId());

                    for (InterviewInterviewee ii : interviewInterviewees) {
                        intervieweeIds.add(ii.getIntervieweeId());
                    }
                }

                interviewees = intervieweeIds.stream()
                    .map(id -> intervieweeRepository.findById(id).orElse(null))
                    .filter(Objects::nonNull)
                    .collect(Collectors.toList());
            } else {
                // 전체 면접자 조회
                interviewees = intervieweeRepository.findAll();
            }

            List<IntervieweeResponseDto> responseList = interviewees.stream()
                .map(this::convertToResponseDto)
                .collect(Collectors.toList());

            return new IntervieweeListResponseDto(responseList, responseList.size());

        } catch (Exception e) {
            log.error("면접자 목록 조회 중 오류 발생: {}", e.getMessage(), e);
            return new IntervieweeListResponseDto(new ArrayList<>(), 0);
        }
    }

    public SimpleInterviewScheduleResponseDto getInterviewSchedule(LocalDate date) {
        return getSimpleInterviewScheduleByDate(date);
    }

    public SimpleInterviewScheduleResponseDto getAllInterviewSchedules(String status) {
        return getAllSimpleInterviewSchedules(status);
    }

    public InterviewScheduleResponseDto getDetailedInterviewSchedule(LocalDate date) {
        return getInterviewScheduleByDate(date);
    }

    private IntervieweeResponseDto convertToResponseDto(Interviewee interviewee) {
        // 해당 면접자의 최근 면접 정보 조회
        List<InterviewInterviewee> interviewInterviewees =
            interviewIntervieweeRepository.findByIntervieweeId(interviewee.getIntervieweeId());

        Interview recentInterview = null;
        if (!interviewInterviewees.isEmpty()) {
            Long recentInterviewId = interviewInterviewees.get(0).getInterviewId();
            recentInterview = interviewService.findById(recentInterviewId);
        }

        return IntervieweeResponseDto.builder()
            .intervieweeId(interviewee.getIntervieweeId())
            .applicantName(interviewee.getName())
            .applicantId(interviewee.getApplicantCode())
//            .position("개발자") // 기본값, 추후 엔티티에 필드 추가 필요
            .interviewDate(recentInterview != null ? recentInterview.getScheduledAt().toLocalDate() : null)
            .interviewStatus(recentInterview != null ? recentInterview.getStatus().getDescription() : "미정")
            .score(interviewee.getScore())
            .interviewer(recentInterview != null ? recentInterview.getInterviewers() : "미정")
            .interviewLocation(recentInterview != null ? recentInterview.getRoomNo() : "미정")
            .createdAt(interviewee.getCreatedAt())
            .build();
    }

}<|MERGE_RESOLUTION|>--- conflicted
+++ resolved
@@ -74,10 +74,7 @@
         try {
             // InterviewService를 통해 해당 날짜의 면접 일정 조회
             List<Interview> interviews = interviewService.findInterviewsByDate(date);
-<<<<<<< HEAD
-=======
-            
->>>>>>> f3b0ca99
+
             // 해당 날짜의 면접에 참여하는 면접 대상자들을 Interview를 통해 조회
             List<Interviewee> interviewees = new ArrayList<>();
             for (Interview interview : interviews) {
@@ -92,10 +89,7 @@
                     }
                 }
             }
-<<<<<<< HEAD
-=======
-            
->>>>>>> f3b0ca99
+
             // 데이터베이스에서 해당 날짜의 면접실 정보 동적 생성
             // InterviewService를 통해 조회
             List<String> roomIds = interviewService.findDistinctRoomIdsByDate(date);
@@ -182,10 +176,7 @@
 
     private List<TimeSlotDto> createTimeSlots(List<Interview> interviews, List<Interviewee> interviewees) {
         Map<String, TimeSlotDto> timeSlotMap = new HashMap<>();
-<<<<<<< HEAD
-=======
-        
->>>>>>> f3b0ca99
+
         // 면접별로 시간대 생성
         for (Interview interview : interviews) {
             String timeRange = formatTimeRange(interview.getScheduledAt());
@@ -241,10 +232,7 @@
                 }
             }
         }
-<<<<<<< HEAD
-=======
-        
->>>>>>> f3b0ca99
+
         return people;
     }
 
@@ -257,10 +245,7 @@
 
     private String formatTimeRange(LocalDateTime scheduledAt) {
         if (scheduledAt == null) return "시간 미정";
-<<<<<<< HEAD
-=======
-        
->>>>>>> f3b0ca99
+
         DateTimeFormatter timeFormatter = DateTimeFormatter.ofPattern("HH:mm");
         String startTime = scheduledAt.format(timeFormatter);
         String endTime = scheduledAt.plusHours(1).format(timeFormatter); // 1시간 후를 종료 시간으로 가정
