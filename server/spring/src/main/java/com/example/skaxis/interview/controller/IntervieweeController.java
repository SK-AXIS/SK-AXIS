--- conflicted
+++ resolved
@@ -48,12 +48,13 @@
         return ResponseEntity.ok(response);
     }
 
-<<<<<<< HEAD
     @GetMapping("/interviews")
-=======
-    @GetMapping("schedule")
->>>>>>> 0bba42aa
     @Operation(summary = "날짜별 면접 일정 조회", description = "특정 날짜의 면접 일정 정보를 조회합니다.")
+    @ApiResponses(value = {
+        @ApiResponse(responseCode = "200", description = "조회 성공",
+                content = @Content(schema = @Schema(implementation = SimpleInterviewScheduleResponseDto.class))),
+        @ApiResponse(responseCode = "400", description = "잘못된 요청")
+    })
     public ResponseEntity<SimpleInterviewScheduleResponseDto> getInterviewSchedule(
             @Parameter(description = "면접 날짜 (YYYY-MM-DD)", example = "2024-01-15", required = true)
             @RequestParam @DateTimeFormat(iso = DateTimeFormat.ISO.DATE) LocalDate date) {
@@ -61,26 +62,28 @@
         SimpleInterviewScheduleResponseDto response = intervieweeService.getSimpleInterviewScheduleByDate(date);
         return ResponseEntity.ok(response);
     }
-<<<<<<< HEAD
     @GetMapping("/interviews/all")
-=======
-    @GetMapping("schedule/all")
->>>>>>> 0bba42aa
     @Operation(summary = "전체 면접 일정 조회", description = "모든 날짜의 면접 일정 정보를 조회합니다.")
+    @ApiResponses(value = {
+            @ApiResponse(responseCode = "200", description = "조회 성공",
+                    content = @Content(schema = @Schema(implementation = SimpleInterviewScheduleResponseDto.class))),
+            @ApiResponse(responseCode = "400", description = "잘못된 요청")
+    })
     public ResponseEntity<SimpleInterviewScheduleResponseDto> getAllInterviewSchedules(
-            @Parameter(description = "면접 상태별 필터", required = false)
+            @Parameter(description = "면접 상태별 필터 (SCHEDULED, IN_PROGRESS, COMPLETED, CANCELLED)", required = false)
             @RequestParam (required = false) String status) {
         System.out.println("조회 필터 status = " + status);
         SimpleInterviewScheduleResponseDto response = intervieweeService.getAllSimpleInterviewSchedules(status);
         return ResponseEntity.ok(response);
     }
 
-<<<<<<< HEAD
     @GetMapping("/interviews/detailed")
-=======
-    @GetMapping("schedule/detailed")
->>>>>>> 0bba42aa
     @Operation(summary = "상세한 날짜별 면접 일정 조회", description = "특정 날짜의 면접 일정 정보를 상세한 형식으로 조회합니다.")
+    @ApiResponses(value = {
+        @ApiResponse(responseCode = "200", description = "조회 성공",
+                content = @Content(schema = @Schema(implementation = InterviewScheduleResponseDto.class))),
+        @ApiResponse(responseCode = "400", description = "잘못된 요청")
+    })
     public ResponseEntity<InterviewScheduleResponseDto> getDetailedInterviewSchedule(
             @Parameter(description = "면접 날짜 (YYYY-MM-DD)", example = "2024-01-15", required = true)
             @RequestParam @DateTimeFormat(iso = DateTimeFormat.ISO.DATE) LocalDate date) {
