--- conflicted
+++ resolved
@@ -79,19 +79,13 @@
     public CorsConfigurationSource corsConfigurationSource() {
         CorsConfiguration configuration = new CorsConfiguration();
         configuration.setAllowedOriginPatterns(List.of(
-<<<<<<< HEAD
             "http://localhost:3000",
             "http://localhost:",
             "http://localhost",
             "http://localhost:*",
             "http://127.0.0.1:*",
-            "http://192.168.*.*:*"  // 로컬 네트워크 허용
-=======
-            "http://localhost:*",
-            "http://127.0.0.1:*",
             "http://192.168.*.*:*",  // 로컬 네트워크 허용
             "*"  // 모든 origin 허용 (개발용)
->>>>>>> 43f9fc66
         ));
         configuration.setAllowedMethods(List.of("GET", "POST", "PUT", "DELETE", "OPTIONS"));
         configuration.setAllowedHeaders(List.of("*"));
