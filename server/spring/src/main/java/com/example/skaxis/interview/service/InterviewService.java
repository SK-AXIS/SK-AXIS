package com.example.skaxis.interview.service;

import com.example.skaxis.interview.dto.CreateInterviewRequestDto;
import com.example.skaxis.interview.dto.GetInterviewByIdResponseDto;
import com.example.skaxis.interview.dto.GetInterviewsResponseDto;
import com.example.skaxis.interview.dto.UpdateInterviewRequestDto;
import com.example.skaxis.interview.model.Interview;
import com.example.skaxis.interview.model.InterviewInterviewee;
import com.example.skaxis.interview.model.Interviewee;
import com.example.skaxis.interview.repository.InterviewRepository;
import com.example.skaxis.interview.repository.IntervieweeRepository;
import lombok.RequiredArgsConstructor;
import lombok.extern.slf4j.Slf4j;

import java.time.LocalDate;
import java.time.LocalDateTime;
import java.util.List;
import java.util.ArrayList;
import org.springframework.stereotype.Service;

import com.example.skaxis.user.model.User;
import com.example.skaxis.user.repository.UserRepository;

@Service
@RequiredArgsConstructor
@Slf4j
public class InterviewService {

    private final com.example.skaxis.interview.repository.InterviewIntervieweeRepository interviewIntervieweeRepository;
    private final com.example.skaxis.interview.repository.InterviewResultRepository interviewResultRepository;
    private final com.example.skaxis.question.repository.QuestionRepository questionRepository;
    private final InterviewRepository interviewRepository;
    private final IntervieweeRepository intervieweeRepository;
    private final UserRepository userRepository;

    public GetInterviewsResponseDto getAllInterviews() {
        List<Interview> interviewList = interviewRepository.findAll();

        GetInterviewsResponseDto getInterviewsResponseDto = new GetInterviewsResponseDto();
        for (Interview interview : interviewList) {
            GetInterviewsResponseDto.InterviewSession interviewSession = new GetInterviewsResponseDto.InterviewSession();
            interviewSession.setInterviewId(interview.getInterviewId());
            interviewSession.setRoomNo(interview.getRoomNo());
            interviewSession.setRound(interview.getRound());
            interviewSession.setScheduledAt(interview.getScheduledAt().toString());
            interviewSession.setOrderNo(interview.getOrderNo());
            interviewSession.setStatus(interview.getStatus().name());
            interviewSession.setCreatedAt(interview.getCreatedAt().toString());

            List<Interviewee> intervieweeList = interview.getInterviewInterviewees()
                .stream()
                .map(i -> i.getInterviewee())
                .toList();
            interviewSession.setInterviewees(intervieweeList.toArray(new Interviewee[0]));

            // 면접관 정보를 문자열로만 처리 (User 엔티티 사용하지 않음)
            String interviewersStr = interview.getInterviewers();
            if (interviewersStr != null && !interviewersStr.isEmpty()) {
                interviewersStr.split(",");
                // User 배열 대신 문자열 배열로 처리하거나, 더미 User 객체 생성
                // GetInterviewsResponseDto.InterviewSession의 setInterviewers가 User[] 타입을 받는다면
                // 더미 User 객체를 생성해야 합니다
                interviewSession.setInterviewers(new User[0]); // 임시로 빈 배열 설정
            } else {
                interviewSession.setInterviewers(new User[0]);
            }

            getInterviewsResponseDto.getInterviewSessions().add(interviewSession);
        }
        return getInterviewsResponseDto;
    }

    public void createInterview(CreateInterviewRequestDto createInterviewRequestDto) {
        Interview interview = new Interview();
        interview.setRoomNo(createInterviewRequestDto.getRoomNo());
        interview.setRound(createInterviewRequestDto.getRound());
        interview.setScheduledAt(java.time.LocalDateTime.parse(createInterviewRequestDto.getScheduledAt()));
        interview.setOrderNo(createInterviewRequestDto.getOrderNo());
        interview.setStatus(Interview.InterviewStatus.SCHEDULED);

        interviewRepository.save(interview);
    }

    public void deleteInterview(Long interviewId) {
        interviewRepository.deleteById(interviewId);
    }

    public void updateInterview(UpdateInterviewRequestDto updateInterviewRequestDto, Long interviewId) {
        Interview interview = interviewRepository.findById(interviewId)
            .orElseThrow(() -> new RuntimeException("Interview not found"));

        if (updateInterviewRequestDto.getRoomNo() != null) {
            interview.setRoomNo(updateInterviewRequestDto.getRoomNo());
        }
        if (updateInterviewRequestDto.getRound() != null) {
            interview.setRound(updateInterviewRequestDto.getRound());
        }
        if (updateInterviewRequestDto.getScheduledAt() != null) {
            interview.setScheduledAt(java.time.LocalDateTime.parse(updateInterviewRequestDto.getScheduledAt()));
        }
        if (updateInterviewRequestDto.getOrderNo() != null) {
            interview.setOrderNo(updateInterviewRequestDto.getOrderNo());
        }
        if (updateInterviewRequestDto.getStatus() != null) {
            interview.setStatus(Interview.InterviewStatus.valueOf(updateInterviewRequestDto.getStatus()));
        }
        if (updateInterviewRequestDto.getIntervieweeIds() != null) {
            for (Long intervieweeId : updateInterviewRequestDto.getIntervieweeIds()) {
                Interviewee interviewee = intervieweeRepository.findById(intervieweeId)
                    .orElseThrow(() -> new RuntimeException("Interviewee not found with ID: " + intervieweeId));
                InterviewInterviewee interviewInterviewee = new InterviewInterviewee();
                interviewInterviewee.setInterview(interview);
                interviewInterviewee.setInterviewee(interviewee);
                interview.getInterviewInterviewees().add(interviewInterviewee);
                //TODO: Handle score, comment, pdfPath, excelPath, sttPath if needed
            }
        }

        if (updateInterviewRequestDto.getInterviewerIds() != null) {
            // InterviewerAssignment 대신 문자열로 저장
            List<String> interviewerNames = new ArrayList<>();
            for (Long interviewerId : updateInterviewRequestDto.getInterviewerIds()) {
                User interviewer = userRepository.findById(interviewerId)
                    .orElseThrow(() -> new RuntimeException("Interviewer not found with ID: " + interviewerId));
                interviewerNames.add(interviewer.getName());
            }
            interview.setInterviewers(String.join(",", interviewerNames));
        }

        interviewRepository.save(interview);
    }

    public GetInterviewByIdResponseDto getInterviewById(Long interviewId) {
        Interview interview = interviewRepository.findById(interviewId)
            .orElseThrow(() -> new RuntimeException("Interview not found with ID: " + interviewId));
        GetInterviewByIdResponseDto getInterviewByIdResponseDto = new GetInterviewByIdResponseDto();
        getInterviewByIdResponseDto.setInterviewId(interview.getInterviewId());
        getInterviewByIdResponseDto.setRoomNo(interview.getRoomNo());
        getInterviewByIdResponseDto.setRound(interview.getRound());
        getInterviewByIdResponseDto.setScheduledAt(interview.getScheduledAt().toString());
        getInterviewByIdResponseDto.setOrderNo(interview.getOrderNo());
        getInterviewByIdResponseDto.setStatus(interview.getStatus().name());
        getInterviewByIdResponseDto.setCreatedAt(interview.getCreatedAt().toString());
        getInterviewByIdResponseDto.setInterviewees(interview.getInterviewInterviewees()
            .stream()
            .map(i -> new GetInterviewByIdResponseDto.IntervieweeDto(
                i.getInterviewee().getIntervieweeId(),
                i.getInterviewee().getName(),
                i.getInterviewee().getApplicantCode(),
                i.getCreatedAt().toString()))
            .toArray(GetInterviewByIdResponseDto.IntervieweeDto[]::new));

        // 면접관 정보를 문자열로만 처리 (User 엔티티 사용하지 않음)
        String interviewersStr = interview.getInterviewers();
        if (interviewersStr != null && !interviewersStr.isEmpty()) {
            String[] interviewerNames = interviewersStr.split(",");
            List<GetInterviewByIdResponseDto.InterviewerDto> interviewerDtos = new ArrayList<>();
            for (int i = 0; i < interviewerNames.length; i++) {
                String name = interviewerNames[i].trim();
                // User 엔티티를 사용하지 않으므로 더미 데이터로 설정
                interviewerDtos.add(new GetInterviewByIdResponseDto.InterviewerDto(
                    (long) (i + 1), // 더미 userId
                    name, // userName으로 name 사용
                    name, // name
                    "INTERVIEWER", // 기본 userType
                    LocalDateTime.now().toString() // 더미 createdAt
                ));
            }
            getInterviewByIdResponseDto.setInterviewers(interviewerDtos.toArray(new GetInterviewByIdResponseDto.InterviewerDto[0]));
        } else {
            getInterviewByIdResponseDto.setInterviewers(new GetInterviewByIdResponseDto.InterviewerDto[0]);
        }

        return getInterviewByIdResponseDto;
    }

    // 공통 유틸리티 메서드들
    public Interview findInterviewById(Long interviewId) {
        return interviewRepository.findById(interviewId)
            .orElseThrow(() -> new RuntimeException("Interview not found with ID: " + interviewId));
    }

    public boolean existsById(Long interviewId) {
        return interviewRepository.existsById(interviewId);
    }

    public List<Interview> findInterviewsByDate(LocalDate date) {
        return interviewRepository.findByScheduledDate(date);
    }

    public List<String> findDistinctRoomIdsByDate(LocalDate date) {
        return interviewRepository.findDistinctRoomIdsByDate(date);
    }

    public List<String> findDistinctRoomIds() {
        return interviewRepository.findDistinctRoomIds();
    }

    public List<Interview> findByStatusOrderByScheduledAt(Interview.InterviewStatus status) {
        return interviewRepository.findByStatusOrderByScheduledAt(status);
    }

    public List<Interview> findAllOrderByScheduledAt() {
        return interviewRepository.findAllOrderByScheduledAt();
    }

    public Interview findById(Long recentInterviewId) {
        return interviewRepository.findById(recentInterviewId)
            .orElseThrow(() -> new RuntimeException("Interview not found with ID: " + recentInterviewId));
    }
<<<<<<< HEAD

    // === 전체 면접 및 연관 데이터 삭제 ===
    @org.springframework.transaction.annotation.Transactional
    public void deleteAllInterviews(boolean deleteFiles) {
        // InterviewResult 파일 및 데이터 삭제
        if (deleteFiles) {
            interviewResultRepository.findAll().forEach(result -> {
                deleteFileIfExists(result.getPdfPath());
                deleteFileIfExists(result.getExcelPath());
                deleteFileIfExists(result.getSttPath());
            });
        }
        interviewResultRepository.deleteAll();

        // InterviewInterviewee 파일 및 데이터 삭제
        if (deleteFiles) {
            interviewIntervieweeRepository.findAll().forEach(ii -> {
                deleteFileIfExists(ii.getPdfPath());
                deleteFileIfExists(ii.getExcelPath());
                deleteFileIfExists(ii.getSttPath());
            });
        }
        interviewIntervieweeRepository.deleteAll();

        // Question 전체 삭제
        questionRepository.deleteAll();

        // Interview 전체 삭제
        interviewRepository.deleteAll();
    }

    private void deleteFileIfExists(String path) {
        if (path != null && !path.isBlank()) {
            try {
                java.io.File file = new java.io.File(path);
                if (file.exists()) {
                    file.delete();
                }
            } catch (Exception e) {
                log.warn("파일 삭제 실패: {}", path);
            }
        }
    }
=======
>>>>>>> 936606c8
}<|MERGE_RESOLUTION|>--- conflicted
+++ resolved
@@ -11,6 +11,7 @@
 import com.example.skaxis.interview.repository.IntervieweeRepository;
 import lombok.RequiredArgsConstructor;
 import lombok.extern.slf4j.Slf4j;
+import org.springframework.transaction.annotation.Transactional;
 
 import java.time.LocalDate;
 import java.time.LocalDateTime;
@@ -208,10 +209,9 @@
         return interviewRepository.findById(recentInterviewId)
             .orElseThrow(() -> new RuntimeException("Interview not found with ID: " + recentInterviewId));
     }
-<<<<<<< HEAD
 
     // === 전체 면접 및 연관 데이터 삭제 ===
-    @org.springframework.transaction.annotation.Transactional
+    @Transactional
     public void deleteAllInterviews(boolean deleteFiles) {
         // InterviewResult 파일 및 데이터 삭제
         if (deleteFiles) {
@@ -252,6 +252,5 @@
             }
         }
     }
-=======
->>>>>>> 936606c8
+
 }