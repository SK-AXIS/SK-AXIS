--- conflicted
+++ resolved
@@ -9,20 +9,12 @@
     }
     //토큰 없이 허용된 URI목록
     public static final String[] PERMITTED_URI = {
-<<<<<<< HEAD
             "/api/v1/auth/login",
             "/api/v1/auth/signup/**",
             "/api/v1/auth/reissue",
-            "/api/media/**",  // 미디어 업로드 API 허용
-            "/api/interviewees/**",
-=======
-            "/signin",
-            "/signup/**",
-            "/reissue",
             "/api/v1/media/**",  // 미디어 업로드 API 허용
             "/api/v1/interviews/**",
-            "/api/v1/**",  // 모든 v1 API 허용 추가
->>>>>>> 5dc7570b
+            "/api/v1/interviewees/**",
     };
     //admin user만 접근 가능한 URI
     public static final String[] ADMIN_URI = {
