--- conflicted
+++ resolved
@@ -12,16 +12,11 @@
 from typing import Dict, List, Any, Optional
 from datetime import datetime
 from app.video_processor import VideoProcessor
-<<<<<<< HEAD
 import openai
 from dotenv import load_dotenv
 from app.routers.stt_router import router as stt_router # stt_router와 tts_router 임포트
 from app.routers.tts_router import router as tts_router  # tts_router 임포트
-from fastapi.staticfiles import StaticFiles
-=======
 from app.utils.vision_analyzer import VisionAnalyzer
->>>>>>> 1aed40a4
-
 app = FastAPI(title="면접 평가 시스템 API")
 
 # 명시적으로 .env 파일 경로 지정
